--- conflicted
+++ resolved
@@ -4,13 +4,7 @@
 #include <Eigen/Dense>
 #include <Eigen/Sparse>
 #include <memory>
-<<<<<<< HEAD
 #include <mpi.h>
-=======
-#ifdef EIGEN_USE_MKL_ALL
-#include <mkl.h>
-#endif
->>>>>>> 33706139
 
 #pragma once
 
@@ -22,7 +16,8 @@
 {
 public:
   Matrix(Eigen::SparseMatrix<double, Eigen::RowMajor> A,
-         std::shared_ptr<spmv::L2GMap> col_map);
+         std::shared_ptr<spmv::L2GMap> col_map,
+         std::shared_ptr<spmv::L2GMap> row_map);
 
   ~Matrix()
   {
@@ -40,15 +35,14 @@
 
   std::shared_ptr<const L2GMap> col_map() const { return _col_map; }
 
-<<<<<<< HEAD
-static Matrix
-create_matrix(MPI_Comm comm, const Eigen::SparseMatrix<double, Eigen::RowMajor> mat,
-              std::int64_t nrows_local, std::int64_t ncols_local,
-              std::vector<std::int64_t> row_ghosts,
-              std::vector<std::int64_t> col_ghosts);
-=======
   int rows() const { return _matA.rows(); }
->>>>>>> 33706139
+
+  static Matrix
+  create_matrix(MPI_Comm comm,
+                const Eigen::SparseMatrix<double, Eigen::RowMajor> mat,
+                std::int64_t nrows_local, std::int64_t ncols_local,
+                std::vector<std::int64_t> row_ghosts,
+                std::vector<std::int64_t> col_ghosts);
 
 private:
 #ifdef EIGEN_USE_MKL_ALL
@@ -58,7 +52,7 @@
 
   Eigen::SparseMatrix<double, Eigen::RowMajor> _matA;
 
+  std::shared_ptr<spmv::L2GMap> _col_map;
   std::shared_ptr<spmv::L2GMap> _row_map;
-  std::shared_ptr<spmv::L2GMap> _col_map;
 };
 } // namespace spmv