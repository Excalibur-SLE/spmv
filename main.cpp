// Copyright (C) 2018 Chris Richardson (chris@bpi.cam.ac.uk)
// SPDX-License-Identifier:    LGPL-3.0-or-later

#include <chrono>
#include <iostream>
#include <memory>

#ifdef HAS_MKL
#include <mkl.h>
#endif

#include <mpi.h>
#include <sstream>

#include <Eigen/Dense>
#include <Eigen/Sparse>

#include "DistributedVector.h"
#include "read_petsc.h"

//-----------------------------------------------------------------------------
// Untested CG solver
void cg(const Eigen::Ref<const Eigen::SparseMatrix<double, Eigen::RowMajor>>& A,
        const Eigen::Ref<const Eigen::VectorXd>& b)
{
  int M = A.rows();

  DistributedVector psp(MPI_COMM_WORLD, A);
  auto p = psp.vec();

  // Residual vector
  Eigen::VectorXd r(M);
  r = b;
  // Assign to dense part of sparse vector
  p = r;
  Eigen::VectorXd y(M);
  Eigen::VectorXd x(M);

  double rnorm = r.squaredNorm();
  double rnorm_sum1;
  MPI_Allreduce(&rnorm, &rnorm_sum1, 1, MPI_DOUBLE, MPI_SUM, MPI_COMM_WORLD);

  // Iterations of CG
  for (int k = 0; k < 500; ++k)
  {
    // y = A.p
    psp.update();
    y = A * psp.spvec();

    // Update x and r
    double pdoty = p.dot(y);
    double pdoty_sum;
    MPI_Allreduce(&pdoty, &pdoty_sum, 1, MPI_DOUBLE, MPI_SUM, MPI_COMM_WORLD);

    double alpha = rnorm_sum1 / pdoty_sum;
    x += alpha * p;
    r -= alpha * y;

    // Update p
    rnorm = r.squaredNorm();
    double rnorm_sum2;
    MPI_Allreduce(&rnorm, &rnorm_sum2, 1, MPI_DOUBLE, MPI_SUM, MPI_COMM_WORLD);
    double beta = rnorm_sum2 / rnorm_sum1;
    rnorm_sum1 = rnorm_sum2;

    p *= beta;
    p += r;
    std::cerr << k << ":" << rnorm << "\n";
  }
}
//-----------------------------------------------------------------------------
// Divide size into N ~equal chunks
std::vector<index_type> owner_ranges(std::int64_t size, index_type N)
{
  // Compute number of items per process and remainder
  const std::int64_t n = N / size;
  const std::int64_t r = N % size;

  // Compute local range
  std::vector<index_type> ranges;
  for (int rank = 0; rank < (size + 1); ++rank)
  {
    if (rank < r)
      ranges.push_back(rank * (n + 1));
    else
      ranges.push_back(rank * n + r);
  }

  return ranges;
}
//-----------------------------------------------------------------------------
int main(int argc, char** argv)
{
  MPI_Init(&argc, &argv);

  int mpi_rank;
  MPI_Comm_rank(MPI_COMM_WORLD, &mpi_rank);
  int mpi_size;
  MPI_Comm_size(MPI_COMM_WORLD, &mpi_size);

  auto A = read_petsc_binary(MPI_COMM_WORLD, "binaryoutput");

  // Get local range from number of rows in A
  std::vector<int> nrows_all(mpi_size);
  std::vector<index_type> ranges = {0};
  int nrows = A.rows();
  MPI_Allgather(&nrows, 1, MPI_INT, nrows_all.data(), 1, MPI_INT,
                MPI_COMM_WORLD);
  for (int i = 0; i < mpi_size; ++i)
    ranges.push_back(ranges.back() + nrows_all[i]);

  int N = ranges.back();
  int M = A.rows();
  int r0 = ranges[mpi_rank];

  std::cout << "# rank = " << mpi_rank << "/" << mpi_size << "\n";

#ifdef HAS_MKL
  // Remap columns to local indexing for MKL
  std::map<int, int> global_to_local;
  std::vector<MKL_INT> columns(A.outerIndexPtr()[M]);
  for (std::size_t i = 0; i < columns.size(); ++i)
  {
    int global_index = A.innerIndexPtr()[i];
    global_to_local[global_index] = 0;
  }

  int lc = 0;
  for (auto& q : global_to_local)
    q.second = lc++;

  for (std::size_t i = 0; i < columns.size(); ++i)
  {
    int global_index = A.innerIndexPtr()[i];
    columns[i] = global_to_local[global_index];
  }

  sparse_matrix_t A_mkl;
  sparse_status_t status = mkl_sparse_d_create_csr(
      &A_mkl, SPARSE_INDEX_BASE_ZERO, M, N, A.outerIndexPtr(),
      A.outerIndexPtr() + 1, columns.data(), A.valuePtr());
  assert(status == SPARSE_STATUS_SUCCESS);

  status = mkl_sparse_optimize(A_mkl);
  assert(status == SPARSE_STATUS_SUCCESS);

  struct matrix_descr mat_desc;
  mat_desc.type = SPARSE_MATRIX_TYPE_GENERAL;
  mat_desc.diag = SPARSE_DIAG_NON_UNIT;

#endif

  // Make distributed vector - this is the only
  // one that needs to be 'sparse'
  auto psp = std::make_shared<DistributedVector>(MPI_COMM_WORLD, A);
  auto p = psp->vec();

  // Set up values
  for (int i = 0; i < M; ++i)
  {
    double z = (double)(i + r0) / double(N);
    p[i] = exp(-10 * pow(5 * (z - 0.5), 2.0));
  }

  // Apply matrix a few times

  auto start = std::chrono::system_clock::now();

  // Temporary variable
<<<<<<< HEAD
  Eigen::VectorXd q;
  for (int i = 0; i < 100; ++i)
=======
  Eigen::VectorXd q(p.size());
  for (int i = 0; i < 10000; ++i)
>>>>>>> ffebccbf
  {
    psp->update();
#ifdef HAS_MKL
    mkl_sparse_d_mv(SPARSE_OPERATION_NON_TRANSPOSE, 1.0, A_mkl, mat_desc,
                    psp->spvec().valuePtr(), 0.0, q.data());
#else
    q = A * psp->spvec();
#endif

    p = q;
  }

  auto end = std::chrono::system_clock::now();
  std::chrono::duration<double> diff = end - start;

  double pnorm = p.squaredNorm();
  double pnorm_sum;
  MPI_Allreduce(&pnorm, &pnorm_sum, 1, MPI_DOUBLE, MPI_SUM, MPI_COMM_WORLD);

  if (mpi_rank == 0)
  {
    std::cout << "time = " << diff.count() << "s.\n";
    std::cout << "norm = " << pnorm_sum << "\n";
  }

  // // Output
  // std::stringstream s;
  // s << rank << " [";
  // for (int i = 0; i < M; ++i)
  //   s << p[i] << " ";
  // s << "]";

  // for (int i = 0; i < size; ++i)
  // {
  //   if (i == rank)
  //     std::cout << s.str() << "\n";
  //   MPI_Barrier(MPI_COMM_WORLD);
  // }

  // Destroy here before MPI_Finalize, because it holds a comm
  psp.reset();

  MPI_Finalize();
  return 0;
}<|MERGE_RESOLUTION|>--- conflicted
+++ resolved
@@ -167,15 +167,12 @@
   auto start = std::chrono::system_clock::now();
 
   // Temporary variable
-<<<<<<< HEAD
-  Eigen::VectorXd q;
+
+  Eigen::VectorXd q(p.size());
   for (int i = 0; i < 100; ++i)
-=======
-  Eigen::VectorXd q(p.size());
-  for (int i = 0; i < 10000; ++i)
->>>>>>> ffebccbf
   {
     psp->update();
+
 #ifdef HAS_MKL
     mkl_sparse_d_mv(SPARSE_OPERATION_NON_TRANSPOSE, 1.0, A_mkl, mat_desc,
                     psp->spvec().valuePtr(), 0.0, q.data());
