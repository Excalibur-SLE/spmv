--- conflicted
+++ resolved
@@ -22,14 +22,7 @@
     return Eigen::Map<Eigen::VectorXd>(_xsp.valuePtr() + _i0, _local_size);
   }
 
-<<<<<<< HEAD
   Eigen::SparseVector<double>& spvec() { return _xsp; }
-=======
-  Eigen::SparseVector<double>& spvec()
-  {
-    return _xsp;
-  }
->>>>>>> b5a8649d
 
   // Set up communication pattern for A.x by querying columns of A for non-zeros
   // and sending send-pattern to remotes
@@ -46,12 +39,8 @@
     index_type N = ranges.back();
     _local_size = r1 - r0;
 
-<<<<<<< HEAD
-    std::cout << "local_size[" << rank << "] = " << _local_size << "/" << N
+    std::cout << "# local_size[" << rank << "] = " << _local_size << "/" << N
               << "\n";
-=======
-    std::cout << "# local_size[" << rank << "] = " << _local_size << "/" << N << "\n";
->>>>>>> b5a8649d
     _xsp.resize(N);
 
     // Insert all local rows/cols
@@ -69,12 +58,8 @@
       ++iptr;
     _i0 = iptr - _xsp.innerIndexPtr();
 
-<<<<<<< HEAD
     // Get indices of filled values from xsp in each range "what this process
     // needs" - and send indices to each process
-=======
-    // Get indices of filled values from xsp in each range "what this process needs" - and send indices to each process
->>>>>>> b5a8649d
 
     // Calculate NNZ in each range
     _counts[1].resize(mpi_size, 0);
@@ -110,16 +95,9 @@
     _indexbuf.resize(count);
     _send_data.resize(count);
 
-<<<<<<< HEAD
     int err = MPI_Alltoallv(
         _xsp.innerIndexPtr(), _counts[1].data(), _offsets[1].data(), MPI_INT,
         _indexbuf.data(), _counts[0].data(), _offsets[0].data(), MPI_INT, comm);
-=======
-    int err = MPI_Alltoallv(_xsp.innerIndexPtr(), _counts[1].data(),
-			    _offsets[1].data(), MPI_INT,
-			    _indexbuf.data(), _counts[0].data(),
-			    _offsets[0].data(), MPI_INT, comm);
->>>>>>> b5a8649d
   }
 
   void update(MPI_Comm comm)
@@ -127,16 +105,11 @@
     for (index_type i = 0; i != _indexbuf.size(); ++i)
       _send_data[i] = _xsp.coeffRef(_indexbuf[i]);
 
-<<<<<<< HEAD
+    // Send actual values
     int err = MPI_Alltoallv(_send_data.data(), _counts[0].data(),
                             _offsets[0].data(), MPI_DOUBLE, _xsp.valuePtr(),
                             _counts[1].data(), _offsets[1].data(), MPI_DOUBLE,
                             comm);
-=======
-    // Send actual values
-    int err = MPI_Alltoallv(_send_data.data(), _counts[0].data(), _offsets[0].data(), MPI_DOUBLE,
-                              _xsp.valuePtr(), _counts[1].data(), _offsets[1].data(), MPI_DOUBLE, comm);
->>>>>>> b5a8649d
   }
 
 private:
@@ -182,11 +155,8 @@
   return ranges;
 }
 
-<<<<<<< HEAD
 int main(int argc, char** argv)
-=======
-int main(int argc, char **argv)
->>>>>>> b5a8649d
+
 {
   MPI_Init(&argc, &argv);
 
@@ -194,11 +164,8 @@
   MPI_Comm_rank(MPI_COMM_WORLD, &rank);
   int size;
   MPI_Comm_size(MPI_COMM_WORLD, &size);
-<<<<<<< HEAD
-  std::cout << "rank = " << rank << "/" << size << "\n";
-=======
-  std::cout << "# rank = " << rank << "/" << size <<  "\n";
->>>>>>> b5a8649d
+
+  std::cout << "# rank = " << rank << "/" << size << "\n";
 
   // Make a square Matrix divided evenly across cores
   int N = 1000;
@@ -209,11 +176,7 @@
   index_type r1 = ranges[rank + 1];
   int M = r1 - r0;
 
-<<<<<<< HEAD
-  std::cout << r0 << "-" << r1 << " \n";
-=======
-  std::cout << "# " << r0 << "-" << r1 <<" \n";
->>>>>>> b5a8649d
+  std::cout << "# " << r0 << "-" << r1 << " \n";
 
   // Local part of the matrix
   // Must be RowMajor and compressed
@@ -224,15 +187,14 @@
   {
     if ((r0 + i) == 0)
       A.insert(i, i) = 1.0;
-    else if ((r0 + i) == (N-1))
+    else if ((r0 + i) == (N - 1))
       A.insert(i, i) = 1.0;
     else
     {
       A.insert(i, r0 + i - 1) = 1.0;
-      A.insert(i, r0 + i)    = -2.0;
+      A.insert(i, r0 + i) = -2.0;
       A.insert(i, r0 + i + 1) = 1.0;
     }
-
   }
   A.makeCompressed();
 
@@ -248,13 +210,8 @@
   // Set up values
   for (unsigned int i = 0; i != M; ++i)
   {
-<<<<<<< HEAD
     double z = (double)(i + r0) / double(N);
-    x[i] = exp(-10 * pow(5 * (z - 0.5), 2.0));
-=======
-    double z = (double)(i+r0)/double(N);
-    b[i] = exp(-10*pow(5*(z-0.5), 2.0));
->>>>>>> b5a8649d
+    b[i] = exp(-10 * pow(5 * (z - 0.5), 2.0));
   }
 
   // Residual vector
@@ -265,11 +222,6 @@
   Eigen::VectorXd y(M);
   Eigen::VectorXd x(M);
 
-<<<<<<< HEAD
-  // Sparse matrix multiply
-  y = A * xsp2.spvec();
-  x = y;
-=======
   // Iterations of CG
   for (unsigned int k = 0; k != 500; ++k)
   {
@@ -277,28 +229,23 @@
 
     // y = A.p
     psp.update(MPI_COMM_WORLD);
-    y = A*psp.spvec();
+    y = A * psp.spvec();
 
     // Update x and r
-    double alpha = rnorm/p.dot(y);
-    x += alpha*p;
-    r -= alpha*y;
+    double alpha = rnorm / p.dot(y);
+    x += alpha * p;
+    r -= alpha * y;
 
     // Update p
-    double beta = r.squaredNorm()/rnorm;
+    double beta = r.squaredNorm() / rnorm;
     p *= beta;
     p += r;
     std::cerr << k << ":" << rnorm << "\n";
   }
->>>>>>> b5a8649d
 
   // Output
   std::stringstream s;
   for (unsigned int i = 0; i != M; ++i)
-<<<<<<< HEAD
-    s << x[i] << " ";
-  std::cout << s.str() << "\n";
-=======
     s << x[i] << "\n";
 
   for (unsigned int i = 0; i != size; ++i)
@@ -307,7 +254,6 @@
       std::cout << s.str() << "\n";
     MPI_Barrier(MPI_COMM_WORLD);
   }
->>>>>>> b5a8649d
 
   MPI_Finalize();
   return 0;
