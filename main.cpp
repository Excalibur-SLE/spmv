// Copyright (C) 2018 Chris Richardson (chris@bpi.cam.ac.uk)
// SPDX-License-Identifier:    LGPL-3.0-or-later

#include <chrono>
#include <iostream>
#include <memory>

#ifdef HAS_MKL
#include <mkl.h>
#endif

#include <mpi.h>
#include <sstream>

#include <Eigen/Dense>
#include <Eigen/Sparse>

#include "DistributedVector.h"
#include "read_petsc.h"

//-----------------------------------------------------------------------------
// Divide size into N ~equal chunks
std::vector<index_type> owner_ranges(std::int64_t size, index_type N)
{
  // Compute number of items per process and remainder
  const std::int64_t n = N / size;
  const std::int64_t r = N % size;

  // Compute local range
  std::vector<index_type> ranges;
  for (int rank = 0; rank < (size + 1); ++rank)
  {
    if (rank < r)
      ranges.push_back(rank * (n + 1));
    else
      ranges.push_back(rank * n + r);
  }

  return ranges;
}
//-----------------------------------------------------------------------------
Eigen::SparseMatrix<double, Eigen::RowMajor> create_A(MPI_Comm comm)
{
  int mpi_rank;
  MPI_Comm_rank(MPI_COMM_WORLD, &mpi_rank);
  int mpi_size;
  MPI_Comm_size(MPI_COMM_WORLD, &mpi_size);

  // Make a square Matrix divided evenly across cores
  int N = 5000;

  std::vector<index_type> ranges = owner_ranges(mpi_size, N);

  index_type r0 = ranges[mpi_rank];
  index_type r1 = ranges[mpi_rank + 1];
  int M = r1 - r0;

  std::cout << "# " << r0 << "-" << r1 << " \n";

  // Local part of the matrix
  // Must be RowMajor and compressed
  Eigen::SparseMatrix<double, Eigen::RowMajor> A(M, N);

  // Set up A
  // Add entries on all local rows
  // Using [local_row, global_column] indexing
  double gamma = 0.1;
  for (int i = 0; i < M; ++i)
  {
    // Global column diagonal index
    int c0 = r0 + i;
    // Special case for very first and last global rows
    if (c0 == 0)
      A.insert(i, c0) = 1.0;
    else if (c0 == (N - 1))
      A.insert(i, c0) = 1.0;
    else
    {
      A.insert(i, c0 - 1) = gamma;
      A.insert(i, c0) = 1.0 - 2.0 * gamma;
      A.insert(i, c0 + 1) = gamma;
    }
  }
  A.makeCompressed();

  return A;
}
//-----------------------------------------------------------------------------
// Untested CG solver
void cg(const Eigen::Ref<const Eigen::SparseMatrix<double, Eigen::RowMajor>>& A,
        const Eigen::Ref<const Eigen::VectorXd>& b)
{
  int M = A.rows();

  DistributedVector psp(MPI_COMM_WORLD, A);
  auto p = psp.vec();

  // Residual vector
  Eigen::VectorXd r(M);
  r = b;
  // Assign to dense part of sparse vector
  p = r;
  Eigen::VectorXd y(M);
  Eigen::VectorXd x(M);

  double rnorm = r.squaredNorm();
  double rnorm_sum1;
  MPI_Allreduce(&rnorm, &rnorm_sum1, 1, MPI_DOUBLE, MPI_SUM, MPI_COMM_WORLD);

  // Iterations of CG
  for (int k = 0; k < 500; ++k)
  {
    // y = A.p
    psp.update();
    y = A * psp.spvec();

    // Update x and r
    double pdoty = p.dot(y);
    double pdoty_sum;
    MPI_Allreduce(&pdoty, &pdoty_sum, 1, MPI_DOUBLE, MPI_SUM, MPI_COMM_WORLD);

    double alpha = rnorm_sum1 / pdoty_sum;
    x += alpha * p;
    r -= alpha * y;

    // Update p
    rnorm = r.squaredNorm();
    double rnorm_sum2;
    MPI_Allreduce(&rnorm, &rnorm_sum2, 1, MPI_DOUBLE, MPI_SUM, MPI_COMM_WORLD);
    double beta = rnorm_sum2 / rnorm_sum1;
    rnorm_sum1 = rnorm_sum2;

    p *= beta;
    p += r;
    std::cerr << k << ":" << rnorm << "\n";
  }
}
//-----------------------------------------------------------------------------
int main(int argc, char** argv)
{
  MPI_Init(&argc, &argv);

  int mpi_rank;
  MPI_Comm_rank(MPI_COMM_WORLD, &mpi_rank);
  int mpi_size;
  MPI_Comm_size(MPI_COMM_WORLD, &mpi_size);

<<<<<<< HEAD
  Eigen::SparseMatrix<double, Eigen::RowMajor> A = create_A(MPI_COMM_WORLD);
  int M = A.rows();
  int N = A.cols();
=======
  // Read file created with "-ksp_view_mat binary" option
  auto A = read_petsc_binary(MPI_COMM_WORLD, "binaryoutput");

  // Get local range from number of rows in A
  std::vector<int> nrows_all(mpi_size);
  std::vector<index_type> ranges = {0};
  int nrows = A.rows();
  MPI_Allgather(&nrows, 1, MPI_INT, nrows_all.data(), 1, MPI_INT,
                MPI_COMM_WORLD);
  for (int i = 0; i < mpi_size; ++i)
    ranges.push_back(ranges.back() + nrows_all[i]);

  int N = ranges.back();
  int M = A.rows();
  int r0 = ranges[mpi_rank];
>>>>>>> f7498a38

  std::cout << "# rank = " << mpi_rank << "/" << mpi_size << "\n";

#ifdef HAS_MKL
  // Remap columns to local indexing for MKL
  std::map<int, int> global_to_local;
  std::vector<MKL_INT> columns(A.outerIndexPtr()[M]);
  for (std::size_t i = 0; i < columns.size(); ++i)
  {
    int global_index = A.innerIndexPtr()[i];
    global_to_local.insert({global_index, 0});
  }

  int lc = 0;
  for (auto& q : global_to_local)
    q.second = lc++;

  for (std::size_t i = 0; i < columns.size(); ++i)
  {
    int global_index = A.innerIndexPtr()[i];
    columns[i] = global_to_local[global_index];
  }

  sparse_matrix_t A_mkl;
  sparse_status_t status = mkl_sparse_d_create_csr(
      &A_mkl, SPARSE_INDEX_BASE_ZERO, M, N, A.outerIndexPtr(),
      A.outerIndexPtr() + 1, columns.data(), A.valuePtr());
  assert(status == SPARSE_STATUS_SUCCESS);

  status = mkl_sparse_optimize(A_mkl);
  assert(status == SPARSE_STATUS_SUCCESS);

  struct matrix_descr mat_desc;
  mat_desc.type = SPARSE_MATRIX_TYPE_GENERAL;
  mat_desc.diag = SPARSE_DIAG_NON_UNIT;

#endif

  // Make distributed vector - this is the only
  // one that needs to be 'sparse'
  auto psp = std::make_shared<DistributedVector>(MPI_COMM_WORLD, A);
  auto p = psp->vec();

  // Set up values
  for (int i = 0; i < M; ++i)
  {
    double z = (double)(i + r0) / double(N);
    p[i] = exp(-10 * pow(5 * (z - 0.5), 2.0));
  }

  // Apply matrix a few times

  auto start = std::chrono::system_clock::now();

  // Temporary variable

  Eigen::VectorXd q(p.size());
  for (int i = 0; i < 100; ++i)
  {
    psp->update();

#ifdef HAS_MKL
    mkl_sparse_d_mv(SPARSE_OPERATION_NON_TRANSPOSE, 1.0, A_mkl, mat_desc,
                    psp->spvec().valuePtr(), 0.0, q.data());
#else
    q = A * psp->spvec();
#endif

    p = q;
  }

  auto end = std::chrono::system_clock::now();
  std::chrono::duration<double> diff = end - start;

  double pnorm = p.squaredNorm();
  double pnorm_sum;
  MPI_Allreduce(&pnorm, &pnorm_sum, 1, MPI_DOUBLE, MPI_SUM, MPI_COMM_WORLD);

  if (mpi_rank == 0)
  {
    std::cout << "time = " << diff.count() << "s.\n";
    std::cout << "norm = " << pnorm_sum << "\n";
  }

  // Destroy here before MPI_Finalize, because it holds a comm
  psp.reset();

  MPI_Finalize();
  return 0;
}<|MERGE_RESOLUTION|>--- conflicted
+++ resolved
@@ -145,12 +145,10 @@
   int mpi_size;
   MPI_Comm_size(MPI_COMM_WORLD, &mpi_size);
 
-<<<<<<< HEAD
-  Eigen::SparseMatrix<double, Eigen::RowMajor> A = create_A(MPI_COMM_WORLD);
-  int M = A.rows();
-  int N = A.cols();
-=======
-  // Read file created with "-ksp_view_mat binary" option
+  // Either create a simple 1D stencil
+  //  auto A = create_A(MPI_COMM_WORLD);
+
+  // Or read file created with "-ksp_view_mat binary" option
   auto A = read_petsc_binary(MPI_COMM_WORLD, "binaryoutput");
 
   // Get local range from number of rows in A
@@ -165,7 +163,6 @@
   int N = ranges.back();
   int M = A.rows();
   int r0 = ranges[mpi_rank];
->>>>>>> f7498a38
 
   std::cout << "# rank = " << mpi_rank << "/" << mpi_size << "\n";
 
@@ -204,6 +201,9 @@
 
 #endif
 
+  if (mpi_rank == 0)
+    std::cout << "Creating vector\n";
+
   // Make distributed vector - this is the only
   // one that needs to be 'sparse'
   auto psp = std::make_shared<DistributedVector>(MPI_COMM_WORLD, A);
@@ -217,13 +217,16 @@
   }
 
   // Apply matrix a few times
+  int n_apply = 100;
+  if (mpi_rank == 0)
+    std::cout << "Applying matrix " << n_apply << " times\n";
 
   auto start = std::chrono::system_clock::now();
 
   // Temporary variable
 
   Eigen::VectorXd q(p.size());
-  for (int i = 0; i < 100; ++i)
+  for (int i = 0; i < n_apply; ++i)
   {
     psp->update();
 
